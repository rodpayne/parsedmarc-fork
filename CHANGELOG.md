<<<<<<< HEAD
2.0.0
-----
### New features
- Parse forensic reports
- Parse reports from IMAP inbox

### Changes
- Command line output is always a JSON object containing the lists
  `aggregate_reports` and `forensic_reports`
- `-o`/`--output` option is now a path to an output directory, instead of an
  output file
=======
1.1.0
-----
- Add `extract_xml()` and `human_timespamp_to_datetime` methods
>>>>>>> ff4e32e4

1.0.5
-----
- Prefix public suffix and GeoIP2 database filenames with `.` 
- Properly format errors list in CSV output

1.0.3
-----
- Fix documentation formatting

1.0.2
-----
- Fix more packaging flaws

1.0.1
-----
- Fix packaging flaw

1.0.0
-----
- Initial release<|MERGE_RESOLUTION|>--- conflicted
+++ resolved
@@ -1,4 +1,4 @@
-<<<<<<< HEAD
+
 2.0.0
 -----
 ### New features
@@ -10,11 +10,11 @@
   `aggregate_reports` and `forensic_reports`
 - `-o`/`--output` option is now a path to an output directory, instead of an
   output file
-=======
+
 1.1.0
 -----
 - Add `extract_xml()` and `human_timespamp_to_datetime` methods
->>>>>>> ff4e32e4
+
 
 1.0.5
 -----
