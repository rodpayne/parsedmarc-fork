--- conflicted
+++ resolved
@@ -98,21 +98,18 @@
                       'requests>=2.22.0', 'imapclient>=2.1.0',
                       'dateparser>=0.7.2',
                       'mailsuite>=1.6.1',
-                      'elasticsearch-dsl>=7.2.0,<8.0.0',
+                      'elasticsearch-dsl>=7.2.0,<7.14.0',
                       'kafka-python>=1.4.4',
                       'tqdm>=4.31.1',
                       'lxml>=4.4.0',
                       'boto3>=1.16.63',
-<<<<<<< HEAD
                       'msgraph-core>=0.2.2',
                       'azure-identity>=1.8.0'
-=======
                       'google-api-core>=2.4.0',
                       'google-api-python-client>=2.35.0',
                       'google-auth>=2.3.3',
                       'google-auth-httplib2>=0.1.0',
                       'google-auth-oauthlib>=0.4.6',
->>>>>>> bc5cca69
                       ],
 
     entry_points={
